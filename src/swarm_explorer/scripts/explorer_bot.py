--- conflicted
+++ resolved
@@ -71,20 +71,17 @@
         self.tfListener = tf2_ros.TransformListener(self.tfBuffer)
 
         # TODO: fill in these with the correct classes/parameters
-<<<<<<< HEAD
         self.frontier_updater = FrontierUpdater(
             robot_id=self.bot_id,
             occupancy_map=self.latest_map,
             frontier_dist_wt=self.frontier_dist_wt,
             frontier_size_wt=self.frontier_size_wt,
         )
-        self.controller = Controller(
-            neighbors=self.neighbor_states, comm_radius=self.comm_radius
-=======
-        self.frontier_updater = FrontierUpdater()
+        
         Kp = np.diag([2.0, 0.8])
         Kd = np.diag([-0.5, 0.5])
         Ki = np.diag([0.0, 0.0])
+        
         self.controller = TurtlebotController(
             tb_id=self.bot_id,
             cohesion_radius=self.cohesion_radius,
@@ -94,7 +91,6 @@
             Kp=Kp,
             Kd=Kd,
             Ki=Ki,
->>>>>>> 521e55a0
         )
 
     def initialize_params(self):
